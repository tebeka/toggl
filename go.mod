module github.com/tebeka/toggl

go 1.21

require (
<<<<<<< HEAD
	github.com/sahilm/fuzzy v0.1.0
	github.com/stretchr/testify v1.8.4
=======
	github.com/sahilm/fuzzy v0.1.1
	github.com/stretchr/testify v1.9.0
>>>>>>> 4cf29000
	github.com/urfave/cli/v2 v2.27.1
)

require (
	github.com/cpuguy83/go-md2man/v2 v2.0.2 // indirect
	github.com/davecgh/go-spew v1.1.1 // indirect
	github.com/kylelemons/godebug v1.1.0 // indirect
	github.com/pmezard/go-difflib v1.0.0 // indirect
	github.com/russross/blackfriday/v2 v2.1.0 // indirect
	github.com/xrash/smetrics v0.0.0-20201216005158-039620a65673 // indirect
	gopkg.in/yaml.v3 v3.0.1 // indirect
)<|MERGE_RESOLUTION|>--- conflicted
+++ resolved
@@ -3,13 +3,8 @@
 go 1.21
 
 require (
-<<<<<<< HEAD
-	github.com/sahilm/fuzzy v0.1.0
-	github.com/stretchr/testify v1.8.4
-=======
 	github.com/sahilm/fuzzy v0.1.1
 	github.com/stretchr/testify v1.9.0
->>>>>>> 4cf29000
 	github.com/urfave/cli/v2 v2.27.1
 )
 
